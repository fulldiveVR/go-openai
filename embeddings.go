--- conflicted
+++ resolved
@@ -161,10 +161,9 @@
 	User string `json:"user"`
 }
 
-<<<<<<< HEAD
 func (r EmbeddingRequest) Tokens() (tokens int, err error) {
 	var text string
-	for _, paragraph := range r.Input {
+	for _, paragraph := range r.Input.([]string) {
 		text += paragraph
 	}
 
@@ -177,8 +176,6 @@
 	return len(ids), nil
 }
 
-// CreateEmbeddings returns an EmbeddingResponse which will contain an Embedding for every item in |request.Input|.
-=======
 func (r EmbeddingRequestStrings) Convert() EmbeddingRequest {
 	return EmbeddingRequest{
 		Input: r.Input,
@@ -211,7 +208,6 @@
 }
 
 // CreateEmbeddings returns an EmbeddingResponse which will contain an Embedding for every item in |body.Input|.
->>>>>>> a14bc103
 // https://beta.openai.com/docs/api-reference/embeddings/create
 //
 // Body should be of type EmbeddingRequestStrings for embedding strings or EmbeddingRequestTokens
@@ -223,18 +219,14 @@
 		return
 	}
 
-<<<<<<< HEAD
 	if c.config.EnableRateLimiter {
-		err = c.rateLimiter.WaitForRequest(ctx, request.Model.String(), request)
+		err = c.rateLimiter.WaitForRequest(ctx, baseReq.Model.String(), baseReq)
 		if err != nil {
 			return
 		}
 	}
 
-	err = c.sendRequest(req, &resp)
-=======
 	err = c.sendRequest(req, &res)
->>>>>>> a14bc103
 
 	return
 }