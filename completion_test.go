--- conflicted
+++ resolved
@@ -1,12 +1,6 @@
 package openai_test
 
 import (
-<<<<<<< HEAD
-	. "github.com/sashabaranov/go-openai"
-	"github.com/sashabaranov/go-openai/internal/test/checks"
-
-=======
->>>>>>> 5a47bb38
 	"context"
 	"encoding/json"
 	"errors"
