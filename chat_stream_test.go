--- conflicted
+++ resolved
@@ -10,11 +10,7 @@
 	"strconv"
 	"testing"
 
-<<<<<<< HEAD
-	. "github.com/sashabaranov/go-openai"
-=======
 	"github.com/sashabaranov/go-openai"
->>>>>>> 515de021
 	"github.com/sashabaranov/go-openai/internal/test/checks"
 )
 
@@ -304,8 +300,6 @@
 	t.Logf("%+v\n", apiErr)
 }
 
-<<<<<<< HEAD
-=======
 func TestCreateChatCompletionStreamRateLimitError(t *testing.T) {
 	client, server, teardown := setupOpenAITestServer()
 	defer teardown()
@@ -392,7 +386,6 @@
 	}
 }
 
->>>>>>> 515de021
 // Helper funcs.
 func compareChatResponses(r1, r2 openai.ChatCompletionStreamResponse) bool {
 	if r1.ID != r2.ID || r1.Object != r2.Object || r1.Created != r2.Created || r1.Model != r2.Model {
