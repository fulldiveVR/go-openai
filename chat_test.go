package openai_test

import (
<<<<<<< HEAD
=======
	"errors"

	. "github.com/sashabaranov/go-openai"
	"github.com/sashabaranov/go-openai/internal/test"
	"github.com/sashabaranov/go-openai/internal/test/checks"

>>>>>>> 5a47bb38
	"context"
	"encoding/json"
	"fmt"
	"io"
	"net/http"
	"strconv"
	"strings"
	"testing"
	"time"

	. "github.com/sashabaranov/go-openai"
	"github.com/sashabaranov/go-openai/internal/test/checks"
	"github.com/sashabaranov/go-openai/jsonschema"
)

func TestChatCompletionsWrongModel(t *testing.T) {
	config := DefaultConfig("whatever")
	config.BaseURL = "http://localhost/v1"
	client := NewClientWithConfig(config)
	ctx := context.Background()

	req := ChatCompletionRequest{
		MaxTokens: 5,
		Model:     "ada",
		Messages: []ChatCompletionMessage{
			{
				Role:    ChatMessageRoleUser,
				Content: "Hello!",
			},
		},
	}
	_, err := client.CreateChatCompletion(ctx, req)
	msg := fmt.Sprintf("CreateChatCompletion should return wrong model error, returned: %s", err)
	checks.ErrorIs(t, err, ErrChatCompletionInvalidModel, msg)
}

func TestChatCompletionsWithStream(t *testing.T) {
	config := DefaultConfig("whatever")
	config.BaseURL = "http://localhost/v1"
	client := NewClientWithConfig(config)
	ctx := context.Background()

	req := ChatCompletionRequest{
		Stream: true,
	}
	_, err := client.CreateChatCompletion(ctx, req)
	checks.ErrorIs(t, err, ErrChatCompletionStreamNotSupported, "unexpected error")
}

// TestCompletions Tests the completions endpoint of the API using the mocked server.
func TestChatCompletions(t *testing.T) {
	client, server, teardown := setupOpenAITestServer()
	defer teardown()
	server.RegisterHandler("/v1/chat/completions", handleChatCompletionEndpoint)
	_, err := client.CreateChatCompletion(context.Background(), ChatCompletionRequest{
		MaxTokens: 5,
		Model:     GPT3Dot5Turbo,
		Messages: []ChatCompletionMessage{
			{
				Role:    ChatMessageRoleUser,
				Content: "Hello!",
			},
		},
	})
	checks.NoError(t, err, "CreateChatCompletion error")
}

// TestChatCompletionsFunctions tests including a function call.
func TestChatCompletionsFunctions(t *testing.T) {
	client, server, teardown := setupOpenAITestServer()
	defer teardown()
	server.RegisterHandler("/v1/chat/completions", handleChatCompletionEndpoint)
	t.Run("bytes", func(t *testing.T) {
		//nolint:lll
		msg := json.RawMessage(`{"properties":{"count":{"type":"integer","description":"total number of words in sentence"},"words":{"items":{"type":"string"},"type":"array","description":"list of words in sentence"}},"type":"object","required":["count","words"]}`)
		_, err := client.CreateChatCompletion(context.Background(), ChatCompletionRequest{
			MaxTokens: 5,
			Model:     GPT3Dot5Turbo0613,
			Messages: []ChatCompletionMessage{
				{
					Role:    ChatMessageRoleUser,
					Content: "Hello!",
				},
			},
			Functions: []FunctionDefine{{
				Name:       "test",
				Parameters: &msg,
			}},
		})
		checks.NoError(t, err, "CreateChatCompletion with functions error")
	})
	t.Run("struct", func(t *testing.T) {
		type testMessage struct {
			Count int      `json:"count"`
			Words []string `json:"words"`
		}
		msg := testMessage{
			Count: 2,
			Words: []string{"hello", "world"},
		}
		_, err := client.CreateChatCompletion(context.Background(), ChatCompletionRequest{
			MaxTokens: 5,
			Model:     GPT3Dot5Turbo0613,
			Messages: []ChatCompletionMessage{
				{
					Role:    ChatMessageRoleUser,
					Content: "Hello!",
				},
			},
			Functions: []FunctionDefinition{{
				Name:       "test",
				Parameters: &msg,
			}},
		})
		checks.NoError(t, err, "CreateChatCompletion with functions error")
	})
	t.Run("JSONSchemaDefine", func(t *testing.T) {
		_, err := client.CreateChatCompletion(context.Background(), ChatCompletionRequest{
			MaxTokens: 5,
			Model:     GPT3Dot5Turbo0613,
			Messages: []ChatCompletionMessage{
				{
					Role:    ChatMessageRoleUser,
					Content: "Hello!",
				},
			},
			Functions: []FunctionDefinition{{
				Name: "test",
				Parameters: &jsonschema.Definition{
					Type: jsonschema.Object,
					Properties: map[string]jsonschema.Definition{
						"count": {
							Type:        jsonschema.Number,
							Description: "total number of words in sentence",
						},
						"words": {
							Type:        jsonschema.Array,
							Description: "list of words in sentence",
							Items: &jsonschema.Definition{
								Type: jsonschema.String,
							},
						},
						"enumTest": {
							Type: jsonschema.String,
							Enum: []string{"hello", "world"},
						},
					},
				},
			}},
		})
		checks.NoError(t, err, "CreateChatCompletion with functions error")
	})
	t.Run("JSONSchemaDefineWithFunctionDefine", func(t *testing.T) {
		// this is a compatibility check
		_, err := client.CreateChatCompletion(context.Background(), ChatCompletionRequest{
			MaxTokens: 5,
			Model:     GPT3Dot5Turbo0613,
			Messages: []ChatCompletionMessage{
				{
					Role:    ChatMessageRoleUser,
					Content: "Hello!",
				},
			},
			Functions: []FunctionDefine{{
				Name: "test",
				Parameters: &jsonschema.Definition{
					Type: jsonschema.Object,
					Properties: map[string]jsonschema.Definition{
						"count": {
							Type:        jsonschema.Number,
							Description: "total number of words in sentence",
						},
						"words": {
							Type:        jsonschema.Array,
							Description: "list of words in sentence",
							Items: &jsonschema.Definition{
								Type: jsonschema.String,
							},
						},
						"enumTest": {
							Type: jsonschema.String,
							Enum: []string{"hello", "world"},
						},
					},
				},
			}},
		})
		checks.NoError(t, err, "CreateChatCompletion with functions error")
	})
}

func TestAzureChatCompletions(t *testing.T) {
	client, server, teardown := setupAzureTestServer()
	defer teardown()
	server.RegisterHandler("/openai/deployments/*", handleChatCompletionEndpoint)

	_, err := client.CreateChatCompletion(context.Background(), ChatCompletionRequest{
		MaxTokens: 5,
		Model:     GPT3Dot5Turbo,
		Messages: []ChatCompletionMessage{
			{
				Role:    ChatMessageRoleUser,
				Content: "Hello!",
			},
		},
	})
	checks.NoError(t, err, "CreateAzureChatCompletion error")
}

func TestChatCompletionsRateLimit(t *testing.T) {
	server := test.NewTestServer()
	server.RegisterHandler("/v1/chat/completions", handleChatCompletionEndpoint)
	// create the test server
	var err error
	ts := server.OpenAITestServer()
	ts.Start()
	defer ts.Close()

	config := DefaultConfig(test.GetTestToken())
	config.EnableRateLimiter = true
	config.BaseURL = ts.URL + "/v1"
	client := NewClientWithConfig(config)
	ctx := context.Background()

	req := ChatCompletionRequest{
		MaxTokens: 5,
		Model:     GPT3Dot5Turbo,
		Messages: []ChatCompletionMessage{
			{
				Role:    ChatMessageRoleUser,
				Content: "Hello!",
			},
		},
	}
	_, err = client.CreateChatCompletion(ctx, req)
	checks.NoError(t, err, "CreateChatCompletion error")
}

func TestChatCompletionsRateLimitErr(t *testing.T) {
	server := test.NewTestServer()
	server.RegisterHandler("/v1/chat/completions", handleChatCompletionEndpoint)
	// create the test server
	var err error
	ts := server.OpenAITestServer()
	ts.Start()
	defer ts.Close()

	config := DefaultConfig(test.GetTestToken())
	config.EnableRateLimiter = true
	config.BaseURL = ts.URL + "/v1"
	client := NewClientWithConfig(config)
	ctx, cancel := context.WithCancel(context.Background())
	req := ChatCompletionRequest{
		MaxTokens: 5,
		Model:     GPT3Dot5Turbo,
		Messages: []ChatCompletionMessage{
			{
				Role:    ChatMessageRoleUser,
				Content: "Hello!",
			},
		},
	}
	cancel()
	_, err = client.CreateChatCompletion(ctx, req)
	checks.HasError(t, err, "CreateChatCompletion error")
}

// handleChatCompletionEndpoint Handles the ChatGPT completion endpoint by the test server.
func handleChatCompletionEndpoint(w http.ResponseWriter, r *http.Request) {
	var err error
	var resBytes []byte

	// completions only accepts POST requests
	if r.Method != "POST" {
		http.Error(w, "Method not allowed", http.StatusMethodNotAllowed)
	}
	var completionReq ChatCompletionRequest
	if completionReq, err = getChatCompletionBody(r); err != nil {
		http.Error(w, "could not read request", http.StatusInternalServerError)
		return
	}
	res := ChatCompletionResponse{
		ID:      strconv.Itoa(int(time.Now().Unix())),
		Object:  "test-object",
		Created: time.Now().Unix(),
		// would be nice to validate Model during testing, but
		// this may not be possible with how much upkeep
		// would be required / wouldn't make much sense
		Model: completionReq.Model,
	}
	// create completions
	n := completionReq.N
	if n == 0 {
		n = 1
	}
	for i := 0; i < n; i++ {
		// if there are functions, include them
		if len(completionReq.Functions) > 0 {
			var fcb []byte
			b := completionReq.Functions[0].Parameters
			fcb, err = json.Marshal(b)
			if err != nil {
				http.Error(w, "could not marshal function parameters", http.StatusInternalServerError)
				return
			}

			res.Choices = append(res.Choices, ChatCompletionChoice{
				Message: ChatCompletionMessage{
					Role: ChatMessageRoleFunction,
					// this is valid json so it should be fine
					FunctionCall: &FunctionCall{
						Name:      completionReq.Functions[0].Name,
						Arguments: string(fcb),
					},
				},
				Index: i,
			})
			continue
		}
		// generate a random string of length completionReq.Length
		completionStr := strings.Repeat("a", completionReq.MaxTokens)

		res.Choices = append(res.Choices, ChatCompletionChoice{
			Message: ChatCompletionMessage{
				Role:    ChatMessageRoleAssistant,
				Content: completionStr,
			},
			Index: i,
		})
	}
	inputTokens := numTokens(completionReq.Messages[0].Content) * n
	completionTokens := completionReq.MaxTokens * n
	res.Usage = Usage{
		PromptTokens:     inputTokens,
		CompletionTokens: completionTokens,
		TotalTokens:      inputTokens + completionTokens,
	}
	resBytes, _ = json.Marshal(res)
	fmt.Fprintln(w, string(resBytes))
}

// getChatCompletionBody Returns the body of the request to create a completion.
func getChatCompletionBody(r *http.Request) (ChatCompletionRequest, error) {
	completion := ChatCompletionRequest{}
	// read the request body
	reqBody, err := io.ReadAll(r.Body)
	if err != nil {
		return ChatCompletionRequest{}, err
	}
	err = json.Unmarshal(reqBody, &completion)
	if err != nil {
		return ChatCompletionRequest{}, err
	}
	return completion, nil
}

func TestChatCompletionRequest_Tokens(t *testing.T) {
	testcases := []struct {
		name       string
		model      string
		messages   []ChatCompletionMessage
		wantErr    error
		wantTokens int
	}{
		{
			name:    "test unknown model",
			model:   "unknown",
			wantErr: errors.New("failed to tokenize prompt: model not supported: model not supported"),
		},
		{
			name:       "test1",
			model:      GPT3Dot5Turbo,
			messages:   []ChatCompletionMessage{{Content: "Hello!"}},
			wantTokens: 2,
		},
	}

	for _, testcase := range testcases {
		t.Run(testcase.name, func(tt *testing.T) {
			req := ChatCompletionRequest{
				Model:    testcase.model,
				Messages: testcase.messages,
			}
			tokens, err := req.Tokens()
			if err != nil && testcase.wantErr == nil {
				tt.Fatalf("Tokens() returned unexpected error: %v", err)
			}

			if err != nil && testcase.wantErr != nil && err.Error() != testcase.wantErr.Error() {
				tt.Fatalf("Tokens() returned unexpected error: %v, want: %v", err, testcase.wantErr)
			}

			if tokens != testcase.wantTokens {
				tt.Fatalf("Tokens() returned unexpected number of tokens: %d, want: %d", tokens, testcase.wantTokens)
			}
		})
	}
}<|MERGE_RESOLUTION|>--- conflicted
+++ resolved
@@ -1,18 +1,11 @@
 package openai_test
 
 import (
-<<<<<<< HEAD
-=======
-	"errors"
-
-	. "github.com/sashabaranov/go-openai"
-	"github.com/sashabaranov/go-openai/internal/test"
-	"github.com/sashabaranov/go-openai/internal/test/checks"
-
->>>>>>> 5a47bb38
 	"context"
 	"encoding/json"
+	"errors"
 	"fmt"
+	"github.com/sashabaranov/go-openai/internal/test"
 	"io"
 	"net/http"
 	"strconv"
@@ -22,7 +15,6 @@
 
 	. "github.com/sashabaranov/go-openai"
 	"github.com/sashabaranov/go-openai/internal/test/checks"
-	"github.com/sashabaranov/go-openai/jsonschema"
 )
 
 func TestChatCompletionsWrongModel(t *testing.T) {
@@ -75,148 +67,6 @@
 		},
 	})
 	checks.NoError(t, err, "CreateChatCompletion error")
-}
-
-// TestChatCompletionsFunctions tests including a function call.
-func TestChatCompletionsFunctions(t *testing.T) {
-	client, server, teardown := setupOpenAITestServer()
-	defer teardown()
-	server.RegisterHandler("/v1/chat/completions", handleChatCompletionEndpoint)
-	t.Run("bytes", func(t *testing.T) {
-		//nolint:lll
-		msg := json.RawMessage(`{"properties":{"count":{"type":"integer","description":"total number of words in sentence"},"words":{"items":{"type":"string"},"type":"array","description":"list of words in sentence"}},"type":"object","required":["count","words"]}`)
-		_, err := client.CreateChatCompletion(context.Background(), ChatCompletionRequest{
-			MaxTokens: 5,
-			Model:     GPT3Dot5Turbo0613,
-			Messages: []ChatCompletionMessage{
-				{
-					Role:    ChatMessageRoleUser,
-					Content: "Hello!",
-				},
-			},
-			Functions: []FunctionDefine{{
-				Name:       "test",
-				Parameters: &msg,
-			}},
-		})
-		checks.NoError(t, err, "CreateChatCompletion with functions error")
-	})
-	t.Run("struct", func(t *testing.T) {
-		type testMessage struct {
-			Count int      `json:"count"`
-			Words []string `json:"words"`
-		}
-		msg := testMessage{
-			Count: 2,
-			Words: []string{"hello", "world"},
-		}
-		_, err := client.CreateChatCompletion(context.Background(), ChatCompletionRequest{
-			MaxTokens: 5,
-			Model:     GPT3Dot5Turbo0613,
-			Messages: []ChatCompletionMessage{
-				{
-					Role:    ChatMessageRoleUser,
-					Content: "Hello!",
-				},
-			},
-			Functions: []FunctionDefinition{{
-				Name:       "test",
-				Parameters: &msg,
-			}},
-		})
-		checks.NoError(t, err, "CreateChatCompletion with functions error")
-	})
-	t.Run("JSONSchemaDefine", func(t *testing.T) {
-		_, err := client.CreateChatCompletion(context.Background(), ChatCompletionRequest{
-			MaxTokens: 5,
-			Model:     GPT3Dot5Turbo0613,
-			Messages: []ChatCompletionMessage{
-				{
-					Role:    ChatMessageRoleUser,
-					Content: "Hello!",
-				},
-			},
-			Functions: []FunctionDefinition{{
-				Name: "test",
-				Parameters: &jsonschema.Definition{
-					Type: jsonschema.Object,
-					Properties: map[string]jsonschema.Definition{
-						"count": {
-							Type:        jsonschema.Number,
-							Description: "total number of words in sentence",
-						},
-						"words": {
-							Type:        jsonschema.Array,
-							Description: "list of words in sentence",
-							Items: &jsonschema.Definition{
-								Type: jsonschema.String,
-							},
-						},
-						"enumTest": {
-							Type: jsonschema.String,
-							Enum: []string{"hello", "world"},
-						},
-					},
-				},
-			}},
-		})
-		checks.NoError(t, err, "CreateChatCompletion with functions error")
-	})
-	t.Run("JSONSchemaDefineWithFunctionDefine", func(t *testing.T) {
-		// this is a compatibility check
-		_, err := client.CreateChatCompletion(context.Background(), ChatCompletionRequest{
-			MaxTokens: 5,
-			Model:     GPT3Dot5Turbo0613,
-			Messages: []ChatCompletionMessage{
-				{
-					Role:    ChatMessageRoleUser,
-					Content: "Hello!",
-				},
-			},
-			Functions: []FunctionDefine{{
-				Name: "test",
-				Parameters: &jsonschema.Definition{
-					Type: jsonschema.Object,
-					Properties: map[string]jsonschema.Definition{
-						"count": {
-							Type:        jsonschema.Number,
-							Description: "total number of words in sentence",
-						},
-						"words": {
-							Type:        jsonschema.Array,
-							Description: "list of words in sentence",
-							Items: &jsonschema.Definition{
-								Type: jsonschema.String,
-							},
-						},
-						"enumTest": {
-							Type: jsonschema.String,
-							Enum: []string{"hello", "world"},
-						},
-					},
-				},
-			}},
-		})
-		checks.NoError(t, err, "CreateChatCompletion with functions error")
-	})
-}
-
-func TestAzureChatCompletions(t *testing.T) {
-	client, server, teardown := setupAzureTestServer()
-	defer teardown()
-	server.RegisterHandler("/openai/deployments/*", handleChatCompletionEndpoint)
-
-	_, err := client.CreateChatCompletion(context.Background(), ChatCompletionRequest{
-		MaxTokens: 5,
-		Model:     GPT3Dot5Turbo,
-		Messages: []ChatCompletionMessage{
-			{
-				Role:    ChatMessageRoleUser,
-				Content: "Hello!",
-			},
-		},
-	})
-	checks.NoError(t, err, "CreateAzureChatCompletion error")
 }
 
 func TestChatCompletionsRateLimit(t *testing.T) {
