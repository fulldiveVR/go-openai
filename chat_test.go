package openai_test

import (
	"context"
	"encoding/json"
	"errors"
	"fmt"
	"io"
	"net/http"
	"strconv"
	"strings"
	"testing"
	"time"

	"github.com/sashabaranov/go-openai"
	"github.com/sashabaranov/go-openai/internal/test/checks"
)

const (
	xCustomHeader      = "X-CUSTOM-HEADER"
	xCustomHeaderValue = "test"
)

var rateLimitHeaders = map[string]any{
	"x-ratelimit-limit-requests":     60,
	"x-ratelimit-limit-tokens":       150000,
	"x-ratelimit-remaining-requests": 59,
	"x-ratelimit-remaining-tokens":   149984,
	"x-ratelimit-reset-requests":     "1s",
	"x-ratelimit-reset-tokens":       "6m0s",
}

func TestChatCompletionsWrongModel(t *testing.T) {
	config := openai.DefaultConfig("whatever")
	config.BaseURL = "http://localhost/v1"
	client := openai.NewClientWithConfig(config)
	ctx := context.Background()

	req := openai.ChatCompletionRequest{
		MaxTokens: 5,
		Model:     "ada",
		Messages: []openai.ChatCompletionMessage{
			{
				Role:    openai.ChatMessageRoleUser,
				Content: "Hello!",
			},
		},
	}
	_, err := client.CreateChatCompletion(ctx, req)
	msg := fmt.Sprintf("CreateChatCompletion should return wrong model error, returned: %s", err)
	checks.ErrorIs(t, err, openai.ErrChatCompletionInvalidModel, msg)
}

func TestChatRequestOmitEmpty(t *testing.T) {
	data, err := json.Marshal(openai.ChatCompletionRequest{
		// We set model b/c it's required, so omitempty doesn't make sense
		Model: "gpt-4",
	})
	checks.NoError(t, err)

	// messages is also required so isn't omitted
	const expected = `{"model":"gpt-4","messages":null}`
	if string(data) != expected {
		t.Errorf("expected JSON with all empty fields to be %v but was %v", expected, string(data))
	}
}

func TestChatCompletionsWithStream(t *testing.T) {
	config := openai.DefaultConfig("whatever")
	config.BaseURL = "http://localhost/v1"
	client := openai.NewClientWithConfig(config)
	ctx := context.Background()

	req := openai.ChatCompletionRequest{
		Stream: true,
	}
	_, err := client.CreateChatCompletion(ctx, req)
	checks.ErrorIs(t, err, openai.ErrChatCompletionStreamNotSupported, "unexpected error")
}

// TestCompletions Tests the completions endpoint of the API using the mocked server.
func TestChatCompletions(t *testing.T) {
	client, server, teardown := setupOpenAITestServer()
	defer teardown()
	server.RegisterHandler("/v1/chat/completions", handleChatCompletionEndpoint)
	_, err := client.CreateChatCompletion(context.Background(), openai.ChatCompletionRequest{
		MaxTokens: 5,
		Model:     openai.GPT3Dot5Turbo,
		Messages: []openai.ChatCompletionMessage{
			{
				Role:    openai.ChatMessageRoleUser,
				Content: "Hello!",
			},
		},
	})
	checks.NoError(t, err, "CreateChatCompletion error")
}

<<<<<<< HEAD
=======
// TestCompletions Tests the completions endpoint of the API using the mocked server.
func TestChatCompletionsWithHeaders(t *testing.T) {
	client, server, teardown := setupOpenAITestServer()
	defer teardown()
	server.RegisterHandler("/v1/chat/completions", handleChatCompletionEndpoint)
	resp, err := client.CreateChatCompletion(context.Background(), openai.ChatCompletionRequest{
		MaxTokens: 5,
		Model:     openai.GPT3Dot5Turbo,
		Messages: []openai.ChatCompletionMessage{
			{
				Role:    openai.ChatMessageRoleUser,
				Content: "Hello!",
			},
		},
	})
	checks.NoError(t, err, "CreateChatCompletion error")

	a := resp.Header().Get(xCustomHeader)
	_ = a
	if resp.Header().Get(xCustomHeader) != xCustomHeaderValue {
		t.Errorf("expected header %s to be %s", xCustomHeader, xCustomHeaderValue)
	}
}

// TestChatCompletionsWithRateLimitHeaders Tests the completions endpoint of the API using the mocked server.
func TestChatCompletionsWithRateLimitHeaders(t *testing.T) {
	client, server, teardown := setupOpenAITestServer()
	defer teardown()
	server.RegisterHandler("/v1/chat/completions", handleChatCompletionEndpoint)
	resp, err := client.CreateChatCompletion(context.Background(), openai.ChatCompletionRequest{
		MaxTokens: 5,
		Model:     openai.GPT3Dot5Turbo,
		Messages: []openai.ChatCompletionMessage{
			{
				Role:    openai.ChatMessageRoleUser,
				Content: "Hello!",
			},
		},
	})
	checks.NoError(t, err, "CreateChatCompletion error")

	headers := resp.GetRateLimitHeaders()
	resetRequests := headers.ResetRequests.String()
	if resetRequests != rateLimitHeaders["x-ratelimit-reset-requests"] {
		t.Errorf("expected resetRequests %s to be %s", resetRequests, rateLimitHeaders["x-ratelimit-reset-requests"])
	}
	resetRequestsTime := headers.ResetRequests.Time()
	if resetRequestsTime.Before(time.Now()) {
		t.Errorf("unexpected reset requests: %v", resetRequestsTime)
	}

	bs1, _ := json.Marshal(headers)
	bs2, _ := json.Marshal(rateLimitHeaders)
	if string(bs1) != string(bs2) {
		t.Errorf("expected rate limit header %s to be %s", bs2, bs1)
	}
}

// TestChatCompletionsFunctions tests including a function call.
func TestChatCompletionsFunctions(t *testing.T) {
	client, server, teardown := setupOpenAITestServer()
	defer teardown()
	server.RegisterHandler("/v1/chat/completions", handleChatCompletionEndpoint)
	t.Run("bytes", func(t *testing.T) {
		//nolint:lll
		msg := json.RawMessage(`{"properties":{"count":{"type":"integer","description":"total number of words in sentence"},"words":{"items":{"type":"string"},"type":"array","description":"list of words in sentence"}},"type":"object","required":["count","words"]}`)
		_, err := client.CreateChatCompletion(context.Background(), openai.ChatCompletionRequest{
			MaxTokens: 5,
			Model:     openai.GPT3Dot5Turbo0613,
			Messages: []openai.ChatCompletionMessage{
				{
					Role:    openai.ChatMessageRoleUser,
					Content: "Hello!",
				},
			},
			Functions: []openai.FunctionDefinition{{
				Name:       "test",
				Parameters: &msg,
			}},
		})
		checks.NoError(t, err, "CreateChatCompletion with functions error")
	})
	t.Run("struct", func(t *testing.T) {
		type testMessage struct {
			Count int      `json:"count"`
			Words []string `json:"words"`
		}
		msg := testMessage{
			Count: 2,
			Words: []string{"hello", "world"},
		}
		_, err := client.CreateChatCompletion(context.Background(), openai.ChatCompletionRequest{
			MaxTokens: 5,
			Model:     openai.GPT3Dot5Turbo0613,
			Messages: []openai.ChatCompletionMessage{
				{
					Role:    openai.ChatMessageRoleUser,
					Content: "Hello!",
				},
			},
			Functions: []openai.FunctionDefinition{{
				Name:       "test",
				Parameters: &msg,
			}},
		})
		checks.NoError(t, err, "CreateChatCompletion with functions error")
	})
	t.Run("JSONSchemaDefinition", func(t *testing.T) {
		_, err := client.CreateChatCompletion(context.Background(), openai.ChatCompletionRequest{
			MaxTokens: 5,
			Model:     openai.GPT3Dot5Turbo0613,
			Messages: []openai.ChatCompletionMessage{
				{
					Role:    openai.ChatMessageRoleUser,
					Content: "Hello!",
				},
			},
			Functions: []openai.FunctionDefinition{{
				Name: "test",
				Parameters: &jsonschema.Definition{
					Type: jsonschema.Object,
					Properties: map[string]jsonschema.Definition{
						"count": {
							Type:        jsonschema.Number,
							Description: "total number of words in sentence",
						},
						"words": {
							Type:        jsonschema.Array,
							Description: "list of words in sentence",
							Items: &jsonschema.Definition{
								Type: jsonschema.String,
							},
						},
						"enumTest": {
							Type: jsonschema.String,
							Enum: []string{"hello", "world"},
						},
					},
				},
			}},
		})
		checks.NoError(t, err, "CreateChatCompletion with functions error")
	})
	t.Run("JSONSchemaDefinitionWithFunctionDefine", func(t *testing.T) {
		// this is a compatibility check
		_, err := client.CreateChatCompletion(context.Background(), openai.ChatCompletionRequest{
			MaxTokens: 5,
			Model:     openai.GPT3Dot5Turbo0613,
			Messages: []openai.ChatCompletionMessage{
				{
					Role:    openai.ChatMessageRoleUser,
					Content: "Hello!",
				},
			},
			Functions: []openai.FunctionDefine{{
				Name: "test",
				Parameters: &jsonschema.Definition{
					Type: jsonschema.Object,
					Properties: map[string]jsonschema.Definition{
						"count": {
							Type:        jsonschema.Number,
							Description: "total number of words in sentence",
						},
						"words": {
							Type:        jsonschema.Array,
							Description: "list of words in sentence",
							Items: &jsonschema.Definition{
								Type: jsonschema.String,
							},
						},
						"enumTest": {
							Type: jsonschema.String,
							Enum: []string{"hello", "world"},
						},
					},
				},
			}},
		})
		checks.NoError(t, err, "CreateChatCompletion with functions error")
	})
}

func TestAzureChatCompletions(t *testing.T) {
	client, server, teardown := setupAzureTestServer()
	defer teardown()
	server.RegisterHandler("/openai/deployments/*", handleChatCompletionEndpoint)

	_, err := client.CreateChatCompletion(context.Background(), openai.ChatCompletionRequest{
		MaxTokens: 5,
		Model:     openai.GPT3Dot5Turbo,
		Messages: []openai.ChatCompletionMessage{
			{
				Role:    openai.ChatMessageRoleUser,
				Content: "Hello!",
			},
		},
	})
	checks.NoError(t, err, "CreateAzureChatCompletion error")
}

>>>>>>> 515de021
// handleChatCompletionEndpoint Handles the ChatGPT completion endpoint by the test server.
func handleChatCompletionEndpoint(w http.ResponseWriter, r *http.Request) {
	var err error
	var resBytes []byte

	// completions only accepts POST requests
	if r.Method != "POST" {
		http.Error(w, "Method not allowed", http.StatusMethodNotAllowed)
	}
	var completionReq openai.ChatCompletionRequest
	if completionReq, err = getChatCompletionBody(r); err != nil {
		http.Error(w, "could not read request", http.StatusInternalServerError)
		return
	}
	res := openai.ChatCompletionResponse{
		ID:      strconv.Itoa(int(time.Now().Unix())),
		Object:  "test-object",
		Created: time.Now().Unix(),
		// would be nice to validate Model during testing, but
		// this may not be possible with how much upkeep
		// would be required / wouldn't make much sense
		Model: completionReq.Model,
	}
	// create completions
	n := completionReq.N
	if n == 0 {
		n = 1
	}
	for i := 0; i < n; i++ {
		// if there are functions, include them
		if len(completionReq.Functions) > 0 {
			var fcb []byte
			b := completionReq.Functions[0].Parameters
			fcb, err = json.Marshal(b)
			if err != nil {
				http.Error(w, "could not marshal function parameters", http.StatusInternalServerError)
				return
			}

			res.Choices = append(res.Choices, openai.ChatCompletionChoice{
				Message: openai.ChatCompletionMessage{
					Role: openai.ChatMessageRoleFunction,
					// this is valid json so it should be fine
					FunctionCall: &openai.FunctionCall{
						Name:      completionReq.Functions[0].Name,
						Arguments: string(fcb),
					},
				},
				Index: i,
			})
			continue
		}
		// generate a random string of length completionReq.Length
		completionStr := strings.Repeat("a", completionReq.MaxTokens)

		res.Choices = append(res.Choices, openai.ChatCompletionChoice{
			Message: openai.ChatCompletionMessage{
				Role:    openai.ChatMessageRoleAssistant,
				Content: completionStr,
			},
			Index: i,
		})
	}
	inputTokens := numTokens(completionReq.Messages[0].Content) * n
	completionTokens := completionReq.MaxTokens * n
	res.Usage = openai.Usage{
		PromptTokens:     inputTokens,
		CompletionTokens: completionTokens,
		TotalTokens:      inputTokens + completionTokens,
	}
	resBytes, _ = json.Marshal(res)
	w.Header().Set(xCustomHeader, xCustomHeaderValue)
	for k, v := range rateLimitHeaders {
		switch val := v.(type) {
		case int:
			w.Header().Set(k, strconv.Itoa(val))
		default:
			w.Header().Set(k, fmt.Sprintf("%s", v))
		}
	}
	fmt.Fprintln(w, string(resBytes))
}

// getChatCompletionBody Returns the body of the request to create a completion.
func getChatCompletionBody(r *http.Request) (openai.ChatCompletionRequest, error) {
	completion := openai.ChatCompletionRequest{}
	// read the request body
	reqBody, err := io.ReadAll(r.Body)
	if err != nil {
		return openai.ChatCompletionRequest{}, err
	}
	err = json.Unmarshal(reqBody, &completion)
	if err != nil {
		return openai.ChatCompletionRequest{}, err
	}
	return completion, nil
}

func TestChatCompletionRequest_Tokens(t *testing.T) {
	testcases := []struct {
		name       string
		model      string
		messages   []ChatCompletionMessage
		wantErr    error
		wantTokens int
	}{
		{
			name:    "test unknown model",
			model:   "unknown",
			wantErr: errors.New("failed to tokenize prompt: model not supported: model not supported"),
		},
		{
			name:       "test1",
			model:      GPT3Dot5Turbo,
			messages:   []ChatCompletionMessage{{Content: "Hello!"}},
			wantTokens: 2,
		},
	}

	for _, testcase := range testcases {
		t.Run(testcase.name, func(tt *testing.T) {
			req := ChatCompletionRequest{
				Model:    testcase.model,
				Messages: testcase.messages,
			}
			tokens, err := req.Tokens()
			if err != nil && testcase.wantErr == nil {
				tt.Fatalf("Tokens() returned unexpected error: %v", err)
			}

			if err != nil && testcase.wantErr != nil && err.Error() != testcase.wantErr.Error() {
				tt.Fatalf("Tokens() returned unexpected error: %v, want: %v", err, testcase.wantErr)
			}

			if tokens != testcase.wantTokens {
				tt.Fatalf("Tokens() returned unexpected number of tokens: %d, want: %d", tokens, testcase.wantTokens)
			}
		})
	}
}

func TestFinishReason(t *testing.T) {
	c := &openai.ChatCompletionChoice{
		FinishReason: openai.FinishReasonNull,
	}
	resBytes, _ := json.Marshal(c)
	if !strings.Contains(string(resBytes), `"finish_reason":null`) {
		t.Error("null should not be quoted")
	}

	c.FinishReason = ""

	resBytes, _ = json.Marshal(c)
	if !strings.Contains(string(resBytes), `"finish_reason":null`) {
		t.Error("null should not be quoted")
	}

	otherReasons := []openai.FinishReason{
		openai.FinishReasonStop,
		openai.FinishReasonLength,
		openai.FinishReasonFunctionCall,
		openai.FinishReasonContentFilter,
	}
	for _, r := range otherReasons {
		c.FinishReason = r
		resBytes, _ = json.Marshal(c)
		if !strings.Contains(string(resBytes), fmt.Sprintf(`"finish_reason":"%s"`, r)) {
			t.Errorf("%s should be quoted", r)
		}
	}
}<|MERGE_RESOLUTION|>--- conflicted
+++ resolved
@@ -14,6 +14,7 @@
 
 	"github.com/sashabaranov/go-openai"
 	"github.com/sashabaranov/go-openai/internal/test/checks"
+	"github.com/sashabaranov/go-openai/jsonschema"
 )
 
 const (
@@ -96,8 +97,6 @@
 	checks.NoError(t, err, "CreateChatCompletion error")
 }
 
-<<<<<<< HEAD
-=======
 // TestCompletions Tests the completions endpoint of the API using the mocked server.
 func TestChatCompletionsWithHeaders(t *testing.T) {
 	client, server, teardown := setupOpenAITestServer()
@@ -298,7 +297,6 @@
 	checks.NoError(t, err, "CreateAzureChatCompletion error")
 }
 
->>>>>>> 515de021
 // handleChatCompletionEndpoint Handles the ChatGPT completion endpoint by the test server.
 func handleChatCompletionEndpoint(w http.ResponseWriter, r *http.Request) {
 	var err error
