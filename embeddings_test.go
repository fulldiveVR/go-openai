package openai_test

import (
	"bytes"
	"context"
	"encoding/json"
	"errors"
	"fmt"
	"math"
	"net/http"
	"reflect"
	"testing"

<<<<<<< HEAD
	. "github.com/sashabaranov/go-openai"
=======
	"github.com/sashabaranov/go-openai"
>>>>>>> 515de021
	"github.com/sashabaranov/go-openai/internal/test/checks"
)

func TestEmbedding(t *testing.T) {
	embeddedModels := []openai.EmbeddingModel{
		openai.AdaSimilarity,
		openai.BabbageSimilarity,
		openai.CurieSimilarity,
		openai.DavinciSimilarity,
		openai.AdaSearchDocument,
		openai.AdaSearchQuery,
		openai.BabbageSearchDocument,
		openai.BabbageSearchQuery,
		openai.CurieSearchDocument,
		openai.CurieSearchQuery,
		openai.DavinciSearchDocument,
		openai.DavinciSearchQuery,
		openai.AdaCodeSearchCode,
		openai.AdaCodeSearchText,
		openai.BabbageCodeSearchCode,
		openai.BabbageCodeSearchText,
	}
	for _, model := range embeddedModels {
		// test embedding request with strings (simple embedding request)
		embeddingReq := openai.EmbeddingRequest{
			Input: []string{
				"The food was delicious and the waiter",
				"Other examples of embedding request",
			},
			Model: model,
		}
		// marshal embeddingReq to JSON and confirm that the model field equals
		// the AdaSearchQuery type
		marshaled, err := json.Marshal(embeddingReq)
		checks.NoError(t, err, "Could not marshal embedding request")
		if !bytes.Contains(marshaled, []byte(`"model":"`+model.String()+`"`)) {
			t.Fatalf("Expected embedding request to contain model field")
		}

		// test embedding request with strings
		embeddingReqStrings := openai.EmbeddingRequestStrings{
			Input: []string{
				"The food was delicious and the waiter",
				"Other examples of embedding request",
			},
			Model: model,
		}
		marshaled, err = json.Marshal(embeddingReqStrings)
		checks.NoError(t, err, "Could not marshal embedding request")
		if !bytes.Contains(marshaled, []byte(`"model":"`+model.String()+`"`)) {
			t.Fatalf("Expected embedding request to contain model field")
		}

		// test embedding request with tokens
		embeddingReqTokens := openai.EmbeddingRequestTokens{
			Input: [][]int{
				{464, 2057, 373, 12625, 290, 262, 46612},
				{6395, 6096, 286, 11525, 12083, 2581},
			},
			Model: model,
		}
		marshaled, err = json.Marshal(embeddingReqTokens)
		checks.NoError(t, err, "Could not marshal embedding request")
		if !bytes.Contains(marshaled, []byte(`"model":"`+model.String()+`"`)) {
			t.Fatalf("Expected embedding request to contain model field")
		}
	}
}

func TestEmbeddingModel(t *testing.T) {
	var em openai.EmbeddingModel
	err := em.UnmarshalText([]byte("text-similarity-ada-001"))
	checks.NoError(t, err, "Could not marshal embedding model")

	if em != openai.AdaSimilarity {
		t.Errorf("Model is not equal to AdaSimilarity")
	}

	err = em.UnmarshalText([]byte("some-non-existent-model"))
	checks.NoError(t, err, "Could not marshal embedding model")
	if em != openai.Unknown {
		t.Errorf("Model is not equal to Unknown")
	}
}

// TODO: fix this test
func TestEmbeddingEndpoint(t *testing.T) {
	client, server, teardown := setupOpenAITestServer()
	defer teardown()

	sampleEmbeddings := []openai.Embedding{
		{Embedding: []float32{1.23, 4.56, 7.89}},
		{Embedding: []float32{-0.006968617, -0.0052718227, 0.011901081}},
	}

	sampleBase64Embeddings := []openai.Base64Embedding{
		{Embedding: "pHCdP4XrkUDhevxA"},
		{Embedding: "/1jku0G/rLvA/EI8"},
	}

	server.RegisterHandler(
		"/v1/embeddings",
		func(w http.ResponseWriter, r *http.Request) {
			var req struct {
				EncodingFormat openai.EmbeddingEncodingFormat `json:"encoding_format"`
				User           string                         `json:"user"`
			}
			_ = json.NewDecoder(r.Body).Decode(&req)

			var resBytes []byte
			switch {
			case req.User == "invalid":
				w.WriteHeader(http.StatusBadRequest)
				return
			case req.EncodingFormat == openai.EmbeddingEncodingFormatBase64:
				resBytes, _ = json.Marshal(openai.EmbeddingResponseBase64{Data: sampleBase64Embeddings})
			default:
				resBytes, _ = json.Marshal(openai.EmbeddingResponse{Data: sampleEmbeddings})
			}
			fmt.Fprintln(w, string(resBytes))
		},
	)
	// test create embeddings with strings (simple embedding request)
<<<<<<< HEAD
	_, err := client.CreateEmbeddings(context.Background(), EmbeddingRequest{Model: EmbeddingModel(1)})
=======
	res, err := client.CreateEmbeddings(context.Background(), openai.EmbeddingRequest{})
	checks.NoError(t, err, "CreateEmbeddings error")
	if !reflect.DeepEqual(res.Data, sampleEmbeddings) {
		t.Errorf("Expected %#v embeddings, got %#v", sampleEmbeddings, res.Data)
	}

	// test create embeddings with strings (simple embedding request)
	res, err = client.CreateEmbeddings(
		context.Background(),
		openai.EmbeddingRequest{
			EncodingFormat: openai.EmbeddingEncodingFormatBase64,
		},
	)
>>>>>>> 515de021
	checks.NoError(t, err, "CreateEmbeddings error")
	if !reflect.DeepEqual(res.Data, sampleEmbeddings) {
		t.Errorf("Expected %#v embeddings, got %#v", sampleEmbeddings, res.Data)
	}

	// test create embeddings with strings
	res, err = client.CreateEmbeddings(context.Background(), openai.EmbeddingRequestStrings{})
	checks.NoError(t, err, "CreateEmbeddings strings error")
	if !reflect.DeepEqual(res.Data, sampleEmbeddings) {
		t.Errorf("Expected %#v embeddings, got %#v", sampleEmbeddings, res.Data)
	}

	// test create embeddings with tokens
	res, err = client.CreateEmbeddings(context.Background(), openai.EmbeddingRequestTokens{})
	checks.NoError(t, err, "CreateEmbeddings tokens error")
<<<<<<< HEAD
}

func TestEmbeddingRequest_Tokens(t *testing.T) {
	testcases := []struct {
		name       string
		model      EmbeddingModel
		input      []string
		wantErr    error
		wantTokens int
	}{
		{
			name:    "test unknown model",
			wantErr: errors.New("failed to tokenize prompt: model not supported: model not supported"),
		},
		{
			name:  "test1",
			model: AdaEmbeddingV2,
			input: []string{
				"The food was delicious and the waiter",
			},
			wantTokens: 7,
		},
	}

	for _, testcase := range testcases {
		t.Run(testcase.name, func(tt *testing.T) {
			req := EmbeddingRequest{
				Model: testcase.model,
				Input: testcase.input,
			}
			tokens, err := req.Tokens()
			if err != nil && testcase.wantErr == nil {
				tt.Fatalf("Tokens() returned unexpected error: %v", err)
			}

			if err != nil && testcase.wantErr != nil && err.Error() != testcase.wantErr.Error() {
				tt.Fatalf("Tokens() returned unexpected error: %v, want: %v", err, testcase.wantErr)
			}

			if tokens != testcase.wantTokens {
				tt.Fatalf("Tokens() returned unexpected number of tokens: %d, want: %d", tokens, testcase.wantTokens)
			}
		})
	}
=======
	if !reflect.DeepEqual(res.Data, sampleEmbeddings) {
		t.Errorf("Expected %#v embeddings, got %#v", sampleEmbeddings, res.Data)
	}

	// test failed sendRequest
	_, err = client.CreateEmbeddings(context.Background(), openai.EmbeddingRequest{
		User:           "invalid",
		EncodingFormat: openai.EmbeddingEncodingFormatBase64,
	})
	checks.HasError(t, err, "CreateEmbeddings error")
}

func TestEmbeddingResponseBase64_ToEmbeddingResponse(t *testing.T) {
	type fields struct {
		Object string
		Data   []openai.Base64Embedding
		Model  openai.EmbeddingModel
		Usage  openai.Usage
	}
	tests := []struct {
		name    string
		fields  fields
		want    openai.EmbeddingResponse
		wantErr bool
	}{
		{
			name: "test embedding response base64 to embedding response",
			fields: fields{
				Data: []openai.Base64Embedding{
					{Embedding: "pHCdP4XrkUDhevxA"},
					{Embedding: "/1jku0G/rLvA/EI8"},
				},
			},
			want: openai.EmbeddingResponse{
				Data: []openai.Embedding{
					{Embedding: []float32{1.23, 4.56, 7.89}},
					{Embedding: []float32{-0.006968617, -0.0052718227, 0.011901081}},
				},
			},
			wantErr: false,
		},
		{
			name: "Invalid embedding",
			fields: fields{
				Data: []openai.Base64Embedding{
					{
						Embedding: "----",
					},
				},
			},
			want:    openai.EmbeddingResponse{},
			wantErr: true,
		},
	}
	for _, tt := range tests {
		t.Run(tt.name, func(t *testing.T) {
			r := &openai.EmbeddingResponseBase64{
				Object: tt.fields.Object,
				Data:   tt.fields.Data,
				Model:  tt.fields.Model,
				Usage:  tt.fields.Usage,
			}
			got, err := r.ToEmbeddingResponse()
			if (err != nil) != tt.wantErr {
				t.Errorf("EmbeddingResponseBase64.ToEmbeddingResponse() error = %v, wantErr %v", err, tt.wantErr)
				return
			}
			if !reflect.DeepEqual(got, tt.want) {
				t.Errorf("EmbeddingResponseBase64.ToEmbeddingResponse() = %v, want %v", got, tt.want)
			}
		})
	}
}

func TestDotProduct(t *testing.T) {
	v1 := &openai.Embedding{Embedding: []float32{1, 2, 3}}
	v2 := &openai.Embedding{Embedding: []float32{2, 4, 6}}
	expected := float32(28.0)

	result, err := v1.DotProduct(v2)
	if err != nil {
		t.Errorf("Unexpected error: %v", err)
	}

	if math.Abs(float64(result-expected)) > 1e-12 {
		t.Errorf("Unexpected result. Expected: %v, but got %v", expected, result)
	}

	v1 = &openai.Embedding{Embedding: []float32{1, 0, 0}}
	v2 = &openai.Embedding{Embedding: []float32{0, 1, 0}}
	expected = float32(0.0)

	result, err = v1.DotProduct(v2)
	if err != nil {
		t.Errorf("Unexpected error: %v", err)
	}

	if math.Abs(float64(result-expected)) > 1e-12 {
		t.Errorf("Unexpected result. Expected: %v, but got %v", expected, result)
	}

	// Test for VectorLengthMismatchError
	v1 = &openai.Embedding{Embedding: []float32{1, 0, 0}}
	v2 = &openai.Embedding{Embedding: []float32{0, 1}}
	_, err = v1.DotProduct(v2)
	if !errors.Is(err, openai.ErrVectorLengthMismatch) {
		t.Errorf("Expected Vector Length Mismatch Error, but got: %v", err)
	}
>>>>>>> 515de021
}<|MERGE_RESOLUTION|>--- conflicted
+++ resolved
@@ -11,11 +11,7 @@
 	"reflect"
 	"testing"
 
-<<<<<<< HEAD
-	. "github.com/sashabaranov/go-openai"
-=======
 	"github.com/sashabaranov/go-openai"
->>>>>>> 515de021
 	"github.com/sashabaranov/go-openai/internal/test/checks"
 )
 
@@ -139,9 +135,7 @@
 		},
 	)
 	// test create embeddings with strings (simple embedding request)
-<<<<<<< HEAD
 	_, err := client.CreateEmbeddings(context.Background(), EmbeddingRequest{Model: EmbeddingModel(1)})
-=======
 	res, err := client.CreateEmbeddings(context.Background(), openai.EmbeddingRequest{})
 	checks.NoError(t, err, "CreateEmbeddings error")
 	if !reflect.DeepEqual(res.Data, sampleEmbeddings) {
@@ -155,7 +149,6 @@
 			EncodingFormat: openai.EmbeddingEncodingFormatBase64,
 		},
 	)
->>>>>>> 515de021
 	checks.NoError(t, err, "CreateEmbeddings error")
 	if !reflect.DeepEqual(res.Data, sampleEmbeddings) {
 		t.Errorf("Expected %#v embeddings, got %#v", sampleEmbeddings, res.Data)
@@ -171,52 +164,6 @@
 	// test create embeddings with tokens
 	res, err = client.CreateEmbeddings(context.Background(), openai.EmbeddingRequestTokens{})
 	checks.NoError(t, err, "CreateEmbeddings tokens error")
-<<<<<<< HEAD
-}
-
-func TestEmbeddingRequest_Tokens(t *testing.T) {
-	testcases := []struct {
-		name       string
-		model      EmbeddingModel
-		input      []string
-		wantErr    error
-		wantTokens int
-	}{
-		{
-			name:    "test unknown model",
-			wantErr: errors.New("failed to tokenize prompt: model not supported: model not supported"),
-		},
-		{
-			name:  "test1",
-			model: AdaEmbeddingV2,
-			input: []string{
-				"The food was delicious and the waiter",
-			},
-			wantTokens: 7,
-		},
-	}
-
-	for _, testcase := range testcases {
-		t.Run(testcase.name, func(tt *testing.T) {
-			req := EmbeddingRequest{
-				Model: testcase.model,
-				Input: testcase.input,
-			}
-			tokens, err := req.Tokens()
-			if err != nil && testcase.wantErr == nil {
-				tt.Fatalf("Tokens() returned unexpected error: %v", err)
-			}
-
-			if err != nil && testcase.wantErr != nil && err.Error() != testcase.wantErr.Error() {
-				tt.Fatalf("Tokens() returned unexpected error: %v, want: %v", err, testcase.wantErr)
-			}
-
-			if tokens != testcase.wantTokens {
-				tt.Fatalf("Tokens() returned unexpected number of tokens: %d, want: %d", tokens, testcase.wantTokens)
-			}
-		})
-	}
-=======
 	if !reflect.DeepEqual(res.Data, sampleEmbeddings) {
 		t.Errorf("Expected %#v embeddings, got %#v", sampleEmbeddings, res.Data)
 	}
@@ -325,5 +272,48 @@
 	if !errors.Is(err, openai.ErrVectorLengthMismatch) {
 		t.Errorf("Expected Vector Length Mismatch Error, but got: %v", err)
 	}
->>>>>>> 515de021
+}
+
+func TestEmbeddingRequest_Tokens(t *testing.T) {
+	testcases := []struct {
+		name       string
+		model      EmbeddingModel
+		input      []string
+		wantErr    error
+		wantTokens int
+	}{
+		{
+			name:    "test unknown model",
+			wantErr: errors.New("failed to tokenize prompt: model not supported: model not supported"),
+		},
+		{
+			name:  "test1",
+			model: AdaEmbeddingV2,
+			input: []string{
+				"The food was delicious and the waiter",
+			},
+			wantTokens: 7,
+		},
+	}
+
+	for _, testcase := range testcases {
+		t.Run(testcase.name, func(tt *testing.T) {
+			req := EmbeddingRequest{
+				Model: testcase.model,
+				Input: testcase.input,
+			}
+			tokens, err := req.Tokens()
+			if err != nil && testcase.wantErr == nil {
+				tt.Fatalf("Tokens() returned unexpected error: %v", err)
+			}
+
+			if err != nil && testcase.wantErr != nil && err.Error() != testcase.wantErr.Error() {
+				tt.Fatalf("Tokens() returned unexpected error: %v, want: %v", err, testcase.wantErr)
+			}
+
+			if tokens != testcase.wantTokens {
+				tt.Fatalf("Tokens() returned unexpected number of tokens: %d, want: %d", tokens, testcase.wantTokens)
+			}
+		})
+	}
 }