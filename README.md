# Go OpenAI
[![Go Reference](https://pkg.go.dev/badge/github.com/sashabaranov/go-openai.svg)](https://pkg.go.dev/github.com/sashabaranov/go-openai)
[![Go Report Card](https://goreportcard.com/badge/github.com/sashabaranov/go-openai)](https://goreportcard.com/report/github.com/sashabaranov/go-openai)
[![codecov](https://codecov.io/gh/sashabaranov/go-openai/branch/master/graph/badge.svg?token=bCbIfHLIsW)](https://codecov.io/gh/sashabaranov/go-openai)

This library provides unofficial Go clients for [OpenAI API](https://platform.openai.com/). We support: 

* ChatGPT
* GPT-3, GPT-4
* DALL·E 2
* Whisper

## Installation

```
go get github.com/sashabaranov/go-openai
```
Currently, go-openai requires Go version 1.18 or greater.


## Usage

### ChatGPT example usage:

```go
package main

import (
	"context"
	"fmt"
	openai "github.com/sashabaranov/go-openai"
)

func main() {
	client := openai.NewClient("your token")
	resp, err := client.CreateChatCompletion(
		context.Background(),
		openai.ChatCompletionRequest{
			Model: openai.GPT3Dot5Turbo,
			Messages: []openai.ChatCompletionMessage{
				{
					Role:    openai.ChatMessageRoleUser,
					Content: "Hello!",
				},
			},
		},
	)

	if err != nil {
		fmt.Printf("ChatCompletion error: %v\n", err)
		return
	}

	fmt.Println(resp.Choices[0].Message.Content)
}

```

### Getting an OpenAI API Key:

1. Visit the OpenAI website at [https://platform.openai.com/account/api-keys](https://platform.openai.com/account/api-keys).
2. If you don't have an account, click on "Sign Up" to create one. If you do, click "Log In".
3. Once logged in, navigate to your API key management page.
4. Click on "Create new secret key".
5. Enter a name for your new key, then click "Create secret key".
6. Your new API key will be displayed. Use this key to interact with the OpenAI API.

**Note:** Your API key is sensitive information. Do not share it with anyone.

### Other examples:

<details>
<summary>ChatGPT streaming completion</summary>

```go
package main

import (
	"context"
	"errors"
	"fmt"
	"io"
	openai "github.com/sashabaranov/go-openai"
)

func main() {
	c := openai.NewClient("your token")
	ctx := context.Background()

	req := openai.ChatCompletionRequest{
		Model:     openai.GPT3Dot5Turbo,
		MaxTokens: 20,
		Messages: []openai.ChatCompletionMessage{
			{
				Role:    openai.ChatMessageRoleUser,
				Content: "Lorem ipsum",
			},
		},
		Stream: true,
	}
	stream, err := c.CreateChatCompletionStream(ctx, req)
	if err != nil {
		fmt.Printf("ChatCompletionStream error: %v\n", err)
		return
	}
	defer stream.Close()

	fmt.Printf("Stream response: ")
	for {
		response, err := stream.Recv()
		if errors.Is(err, io.EOF) {
			fmt.Println("\nStream finished")
			return
		}

		if err != nil {
			fmt.Printf("\nStream error: %v\n", err)
			return
		}

		fmt.Printf(response.Choices[0].Delta.Content)
	}
}
```
</details>

<details>
<summary>GPT-3 completion</summary>

```go
package main

import (
	"context"
	"fmt"
	openai "github.com/sashabaranov/go-openai"
)

func main() {
	c := openai.NewClient("your token")
	ctx := context.Background()

	req := openai.CompletionRequest{
		Model:     openai.GPT3Ada,
		MaxTokens: 5,
		Prompt:    "Lorem ipsum",
	}
	resp, err := c.CreateCompletion(ctx, req)
	if err != nil {
		fmt.Printf("Completion error: %v\n", err)
		return
	}
	fmt.Println(resp.Choices[0].Text)
}
```
</details>

<details>
<summary>GPT-3 streaming completion</summary>

```go
package main

import (
	"errors"
	"context"
	"fmt"
	"io"
	openai "github.com/sashabaranov/go-openai"
)

func main() {
	c := openai.NewClient("your token")
	ctx := context.Background()

	req := openai.CompletionRequest{
		Model:     openai.GPT3Ada,
		MaxTokens: 5,
		Prompt:    "Lorem ipsum",
		Stream:    true,
	}
	stream, err := c.CreateCompletionStream(ctx, req)
	if err != nil {
		fmt.Printf("CompletionStream error: %v\n", err)
		return
	}
	defer stream.Close()

	for {
		response, err := stream.Recv()
		if errors.Is(err, io.EOF) {
			fmt.Println("Stream finished")
			return
		}

		if err != nil {
			fmt.Printf("Stream error: %v\n", err)
			return
		}


		fmt.Printf("Stream response: %v\n", response)
	}
}
```
</details>

<details>
<summary>Audio Speech-To-Text</summary>

```go
package main

import (
	"context"
	"fmt"

	openai "github.com/sashabaranov/go-openai"
)

func main() {
	c := openai.NewClient("your token")
	ctx := context.Background()

	req := openai.AudioRequest{
		Model:    openai.Whisper1,
		FilePath: "recording.mp3",
	}
	resp, err := c.CreateTranscription(ctx, req)
	if err != nil {
		fmt.Printf("Transcription error: %v\n", err)
		return
	}
	fmt.Println(resp.Text)
}
```
</details>

<details>
<summary>Audio Captions</summary>

```go
package main

import (
	"context"
	"fmt"
	"os"

	openai "github.com/sashabaranov/go-openai"
)

func main() {
	c := openai.NewClient(os.Getenv("OPENAI_KEY"))

	req := openai.AudioRequest{
		Model:    openai.Whisper1,
		FilePath: os.Args[1],
		Format:   openai.AudioResponseFormatSRT,
	}
	resp, err := c.CreateTranscription(context.Background(), req)
	if err != nil {
		fmt.Printf("Transcription error: %v\n", err)
		return
	}
	f, err := os.Create(os.Args[1] + ".srt")
	if err != nil {
		fmt.Printf("Could not open file: %v\n", err)
		return
	}
	defer f.Close()
	if _, err := f.WriteString(resp.Text); err != nil {
		fmt.Printf("Error writing to file: %v\n", err)
		return
	}
}
```
</details>

<details>
<summary>DALL-E 2 image generation</summary>

```go
package main

import (
	"bytes"
	"context"
	"encoding/base64"
	"fmt"
	openai "github.com/sashabaranov/go-openai"
	"image/png"
	"os"
)

func main() {
	c := openai.NewClient("your token")
	ctx := context.Background()

	// Sample image by link
	reqUrl := openai.ImageRequest{
		Prompt:         "Parrot on a skateboard performs a trick, cartoon style, natural light, high detail",
		Size:           openai.CreateImageSize256x256,
		ResponseFormat: openai.CreateImageResponseFormatURL,
		N:              1,
	}

	respUrl, err := c.CreateImage(ctx, reqUrl)
	if err != nil {
		fmt.Printf("Image creation error: %v\n", err)
		return
	}
	fmt.Println(respUrl.Data[0].URL)

	// Example image as base64
	reqBase64 := openai.ImageRequest{
		Prompt:         "Portrait of a humanoid parrot in a classic costume, high detail, realistic light, unreal engine",
		Size:           openai.CreateImageSize256x256,
		ResponseFormat: openai.CreateImageResponseFormatB64JSON,
		N:              1,
	}

	respBase64, err := c.CreateImage(ctx, reqBase64)
	if err != nil {
		fmt.Printf("Image creation error: %v\n", err)
		return
	}

	imgBytes, err := base64.StdEncoding.DecodeString(respBase64.Data[0].B64JSON)
	if err != nil {
		fmt.Printf("Base64 decode error: %v\n", err)
		return
	}

	r := bytes.NewReader(imgBytes)
	imgData, err := png.Decode(r)
	if err != nil {
		fmt.Printf("PNG decode error: %v\n", err)
		return
	}

	file, err := os.Create("example.png")
	if err != nil {
		fmt.Printf("File creation error: %v\n", err)
		return
	}
	defer file.Close()

	if err := png.Encode(file, imgData); err != nil {
		fmt.Printf("PNG encode error: %v\n", err)
		return
	}

	fmt.Println("The image was saved as example.png")
}

```
</details>

<details>
<summary>Configuring proxy</summary>

```go
config := openai.DefaultConfig("token")
proxyUrl, err := url.Parse("http://localhost:{port}")
if err != nil {
	panic(err)
}
transport := &http.Transport{
	Proxy: http.ProxyURL(proxyUrl),
}
config.HTTPClient = &http.Client{
	Transport: transport,
}

c := openai.NewClientWithConfig(config)
```

See also: https://pkg.go.dev/github.com/sashabaranov/go-openai#ClientConfig
</details>

<details>
<summary>ChatGPT support context</summary>

```go
package main

import (
	"bufio"
	"context"
	"fmt"
	"os"
	"strings"

	"github.com/sashabaranov/go-openai"
)

func main() {
	client := openai.NewClient("your token")
	messages := make([]openai.ChatCompletionMessage, 0)
	reader := bufio.NewReader(os.Stdin)
	fmt.Println("Conversation")
	fmt.Println("---------------------")

	for {
		fmt.Print("-> ")
		text, _ := reader.ReadString('\n')
		// convert CRLF to LF
		text = strings.Replace(text, "\n", "", -1)
		messages = append(messages, openai.ChatCompletionMessage{
			Role:    openai.ChatMessageRoleUser,
			Content: text,
		})

		resp, err := client.CreateChatCompletion(
			context.Background(),
			openai.ChatCompletionRequest{
				Model:    openai.GPT3Dot5Turbo,
				Messages: messages,
			},
		)

		if err != nil {
			fmt.Printf("ChatCompletion error: %v\n", err)
			continue
		}

		content := resp.Choices[0].Message.Content
		messages = append(messages, openai.ChatCompletionMessage{
			Role:    openai.ChatMessageRoleAssistant,
			Content: content,
		})
		fmt.Println(content)
	}
}
```
</details>

<details>
<summary>Azure OpenAI ChatGPT</summary>

```go
package main

import (
	"context"
	"fmt"

	openai "github.com/sashabaranov/go-openai"
)

func main() {
	config := openai.DefaultAzureConfig("your Azure OpenAI Key", "https://your Azure OpenAI Endpoint")
	// If you use a deployment name different from the model name, you can customize the AzureModelMapperFunc function
	// config.AzureModelMapperFunc = func(model string) string {
	// 	azureModelMapping = map[string]string{
	// 		"gpt-3.5-turbo": "your gpt-3.5-turbo deployment name",
	// 	}
	// 	return azureModelMapping[model]
	// }

	client := openai.NewClientWithConfig(config)
	resp, err := client.CreateChatCompletion(
		context.Background(),
		openai.ChatCompletionRequest{
			Model: openai.GPT3Dot5Turbo,
			Messages: []openai.ChatCompletionMessage{
				{
					Role:    openai.ChatMessageRoleUser,
					Content: "Hello Azure OpenAI!",
				},
			},
		},
	)
	if err != nil {
		fmt.Printf("ChatCompletion error: %v\n", err)
		return
	}

	fmt.Println(resp.Choices[0].Message.Content)
}

```
</details>

<details>
<summary>Azure OpenAI Embeddings</summary>

```go
package main

import (
	"context"
	"fmt"

	openai "github.com/sashabaranov/go-openai"
)

func main() {

	config := openai.DefaultAzureConfig("your Azure OpenAI Key", "https://your Azure OpenAI Endpoint")
	config.APIVersion = "2023-05-15" // optional update to latest API version

	//If you use a deployment name different from the model name, you can customize the AzureModelMapperFunc function
	//config.AzureModelMapperFunc = func(model string) string {
	//    azureModelMapping = map[string]string{
	//        "gpt-3.5-turbo":"your gpt-3.5-turbo deployment name",
	//    }
	//    return azureModelMapping[model]
	//}

	input := "Text to vectorize"

	client := openai.NewClientWithConfig(config)
	resp, err := client.CreateEmbeddings(
		context.Background(),
		openai.EmbeddingRequest{
			Input: []string{input},
			Model: openai.AdaEmbeddingV2,
		})

	if err != nil {
		fmt.Printf("CreateEmbeddings error: %v\n", err)
		return
	}

	vectors := resp.Data[0].Embedding // []float32 with 1536 dimensions

	fmt.Println(vectors[:10], "...", vectors[len(vectors)-10:])
}
```
</details>

<details>
<summary>JSON Schema for function calling</summary>

It is now possible for chat completion to choose to call a function for more information ([see developer docs here](https://platform.openai.com/docs/guides/gpt/function-calling)).

In order to describe the type of functions that can be called, a JSON schema must be provided. Many JSON schema libraries exist and are more advanced than what we can offer in this library, however we have included a simple `jsonschema` package for those who want to use this feature without formatting their own JSON schema payload.

The developer documents give this JSON schema definition as an example:

```json
{
  "name":"get_current_weather",
  "description":"Get the current weather in a given location",
  "parameters":{
    "type":"object",
    "properties":{
        "location":{
          "type":"string",
          "description":"The city and state, e.g. San Francisco, CA"
        },
        "unit":{
          "type":"string",
          "enum":[
              "celsius",
              "fahrenheit"
          ]
        }
    },
    "required":[
        "location"
    ]
  }
}
```

Using the `jsonschema` package, this schema could be created using structs as such:

```go
FunctionDefinition{
  Name: "get_current_weather",
  Parameters: jsonschema.Definition{
    Type: jsonschema.Object,
    Properties: map[string]jsonschema.Definition{
      "location": {
        Type: jsonschema.String,
        Description: "The city and state, e.g. San Francisco, CA",
      },
      "unit": {
        Type: jsonschema.String,
        Enum: []string{"celcius", "fahrenheit"},
      },
    },
    Required: []string{"location"},
  },
}
```

The `Parameters` field of a `FunctionDefinition` can accept either of the above styles, or even a nested struct from another library (as long as it can be marshalled into JSON).
</details>

<details>
<summary>Error handling</summary>

Open-AI maintains clear documentation on how to [handle API errors](https://platform.openai.com/docs/guides/error-codes/api-errors)

example:
```go
e := &openai.APIError{}
if errors.As(err, &e) {
  switch e.HTTPStatusCode {
    case 401:
      // invalid auth or key (do not retry)
    case 429:
      // rate limiting or engine overload (wait and retry) 
    case 500:
      // openai server error (retry)
    default:
      // unhandled
  }
}

```
</details>

<details>
<<<<<<< HEAD
<summary>Rate Limit</summary>

The rate limit is disabled by default.

You can enable it by setting the `EnableRateLimit` field in the `Config` struct to `true`.

Now, rate limit support:

* `CreateChatCompletion`
* `CreateChatCompletionStream`
* `CreateEmbeddings`

Documentation about to rate limit:

* [azure openai api rate limit](https://learn.microsoft.com/en-us/azure/cognitive-services/openai/quotas-limits#quotas-and-limits-reference)
* [openai rate limit](https://platform.openai.com/docs/guides/rate-limits/overview)


example:
=======
<summary>Fine Tune Model</summary>

>>>>>>> a14bc103
```go
package main

import (
	"context"
	"fmt"
<<<<<<< HEAD

	openai "github.com/sashabaranov/go-openai"
)

func main() {
	config := openai.DefaultAzureConfig("your Azure OpenAI Key", "https://your Azure OpenAI Endpoint")
	config.EnableRateLimit = true // optional to enable rate limit
	input := "Text to vectorize"

	client := openai.NewClientWithConfig(config)
	resp, err := client.CreateEmbeddings(
		context.Background(),
		openai.EmbeddingRequest{
		Input: []string{input},
		Model: openai.AdaEmbeddingV2,
	})

	if err != nil {
		fmt.Printf("CreateEmbeddings error: %v\n", err)
	return
	}
}
```
</details>

See the `examples/` folder for more.
=======
	"github.com/sashabaranov/go-openai"
)
>>>>>>> a14bc103

func main() {
	client := openai.NewClient("your token")
	ctx := context.Background()

	// create a .jsonl file with your training data
	// {"prompt": "<prompt text>", "completion": "<ideal generated text>"}
	// {"prompt": "<prompt text>", "completion": "<ideal generated text>"}
	// {"prompt": "<prompt text>", "completion": "<ideal generated text>"}

	// you can use openai cli tool to validate the data
	// For more info - https://platform.openai.com/docs/guides/fine-tuning

	file, err := client.CreateFile(ctx, openai.FileRequest{
		FilePath: "training_prepared.jsonl",
		Purpose:  "fine-tune",
	})
	if err != nil {
		fmt.Printf("Upload JSONL file error: %v\n", err)
		return
	}

	// create a fine tune job
	// Streams events until the job is done (this often takes minutes, but can take hours if there are many jobs in the queue or your dataset is large)
	// use below get method to know the status of your model
	tune, err := client.CreateFineTune(ctx, openai.FineTuneRequest{
		TrainingFile: file.ID,
		Model:        "ada", // babbage, curie, davinci, or a fine-tuned model created after 2022-04-21.
	})
	if err != nil {
		fmt.Printf("Creating new fine tune model error: %v\n", err)
		return
	}

	getTune, err := client.GetFineTune(ctx, tune.ID)
	if err != nil {
		fmt.Printf("Getting fine tune model error: %v\n", err)
		return
	}
	fmt.Println(getTune.FineTunedModel)

	// once the status of getTune is `succeeded`, you can use your fine tune model in Completion Request

	// resp, err := client.CreateCompletion(ctx, openai.CompletionRequest{
	//	 Model:  getTune.FineTunedModel,
	//	 Prompt: "your prompt",
	// })
	// if err != nil {
	//	 fmt.Printf("Create completion error %v\n", err)
	//	 return
	// }
	//
	// fmt.Println(resp.Choices[0].Text)
}
```
</details>
See the `examples/` folder for more.

## Frequently Asked Questions

### Why don't we get the same answer when specifying a temperature field of 0 and asking the same question?

Even when specifying a temperature field of 0, it doesn't guarantee that you'll always get the same response. Several factors come into play.

1. Go OpenAI Behavior: When you specify a temperature field of 0 in Go OpenAI, the omitempty tag causes that field to be removed from the request. Consequently, the OpenAI API applies the default value of 1.
2. Token Count for Input/Output: If there's a large number of tokens in the input and output, setting the temperature to 0 can still result in non-deterministic behavior. In particular, when using around 32k tokens, the likelihood of non-deterministic behavior becomes highest even with a temperature of 0.

Due to the factors mentioned above, different answers may be returned even for the same question.

**Workarounds:**
1. Using `math.SmallestNonzeroFloat32`: By specifying `math.SmallestNonzeroFloat32` in the temperature field instead of 0, you can mimic the behavior of setting it to 0.
2. Limiting Token Count: By limiting the number of tokens in the input and output and especially avoiding large requests close to 32k tokens, you can reduce the risk of non-deterministic behavior.

By adopting these strategies, you can expect more consistent results.

**Related Issues:**  
[omitempty option of request struct will generate incorrect request when parameter is 0.](https://github.com/sashabaranov/go-openai/issues/9)

### Does Go OpenAI provide a method to count tokens?

No, Go OpenAI does not offer a feature to count tokens, and there are no plans to provide such a feature in the future. However, if there's a way to implement a token counting feature with zero dependencies, it might be possible to merge that feature into Go OpenAI. Otherwise, it would be more appropriate to implement it in a dedicated library or repository.

For counting tokens, you might find the following links helpful:  
- [Counting Tokens For Chat API Calls](https://github.com/pkoukk/tiktoken-go#counting-tokens-for-chat-api-calls)
- [How to count tokens with tiktoken](https://github.com/openai/openai-cookbook/blob/main/examples/How_to_count_tokens_with_tiktoken.ipynb)

**Related Issues:**  
[Is it possible to join the implementation of GPT3 Tokenizer](https://github.com/sashabaranov/go-openai/issues/62)

## Contributing

By following [Contributing Guidelines](https://github.com/sashabaranov/go-openai/blob/master/CONTRIBUTING.md), we hope to ensure that your contributions are made smoothly and efficiently.

## Thank you

We want to take a moment to express our deepest gratitude to the [contributors](https://github.com/sashabaranov/go-openai/graphs/contributors) and sponsors of this project:
- [Carson Kahn](https://carsonkahn.com) of [Spindle AI](https://spindleai.com)

To all of you: thank you. You've helped us achieve more than we ever imagined possible. Can't wait to see where we go next, together!<|MERGE_RESOLUTION|>--- conflicted
+++ resolved
@@ -616,7 +616,6 @@
 </details>
 
 <details>
-<<<<<<< HEAD
 <summary>Rate Limit</summary>
 
 The rate limit is disabled by default.
@@ -636,17 +635,12 @@
 
 
 example:
-=======
-<summary>Fine Tune Model</summary>
-
->>>>>>> a14bc103
-```go
-package main
-
-import (
-	"context"
-	"fmt"
-<<<<<<< HEAD
+```go
+package main
+
+import (
+	"context"
+	"fmt"
 
 	openai "github.com/sashabaranov/go-openai"
 )
@@ -672,11 +666,17 @@
 ```
 </details>
 
-See the `examples/` folder for more.
-=======
+<details>
+<summary>Fine Tune Model</summary>
+
+```go
+package main
+
+import (
+	"context"
+	"fmt"
 	"github.com/sashabaranov/go-openai"
 )
->>>>>>> a14bc103
 
 func main() {
 	client := openai.NewClient("your token")
