--- conflicted
+++ resolved
@@ -115,7 +115,6 @@
 	FinishReasonNull          FinishReason = "null"
 )
 
-<<<<<<< HEAD
 func (c ChatCompletionRequest) Tokens() (tokens int, err error) {
 	var text string
 	for _, message := range c.Messages {
@@ -129,13 +128,13 @@
 	}
 
 	return len(ids), nil
-=======
+}
+
 func (r FinishReason) MarshalJSON() ([]byte, error) {
 	if r == FinishReasonNull || r == "" {
 		return []byte("null"), nil
 	}
 	return []byte(`"` + string(r) + `"`), nil // best effort to not break future API changes
->>>>>>> a14bc103
 }
 
 type ChatCompletionChoice struct {
