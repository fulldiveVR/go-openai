--- conflicted
+++ resolved
@@ -70,7 +70,6 @@
 	Parameters any `json:"parameters"`
 }
 
-<<<<<<< HEAD
 // Deprecated: use FunctionDefinition instead.
 type FunctionDefine = FunctionDefinition
 
@@ -83,7 +82,7 @@
 	FinishReasonContentFilter FinishReason = "content_filter"
 	FinishReasonNull          FinishReason = "null"
 )
-=======
+
 func (c ChatCompletionRequest) Tokens() (tokens int, err error) {
 	var text string
 	for _, message := range c.Messages {
@@ -98,7 +97,6 @@
 
 	return len(ids), nil
 }
->>>>>>> 5a47bb38
 
 type ChatCompletionChoice struct {
 	Index   int                   `json:"index"`
